(*
 * Copyright (c) 2010-2011 Anil Madhavapeddy <anil@recoil.org>
 * Copyright (c) 2011 Richard Mortier <richard.mortier@nottingham.ac.uk>
 *
 * Permission to use, copy, modify, and distribute this software for any
 * purpose with or without fee is hereby granted, provided that the above
 * copyright notice and this permission notice appear in all copies.
 *
 * THE SOFTWARE IS PROVIDED "AS IS" AND THE AUTHOR DISCLAIMS ALL WARRANTIES
 * WITH REGARD TO THIS SOFTWARE INCLUDING ALL IMPLIED WARRANTIES OF
 * MERCHANTABILITY AND FITNESS. IN NO EVENT SHALL THE AUTHOR BE LIABLE FOR
 * ANY SPECIAL, DIRECT, INDIRECT, OR CONSEQUENTIAL DAMAGES OR ANY DAMAGES
 * WHATSOEVER RESULTING FROM LOSS OF USE, DATA OR PROFITS, WHETHER IN AN
 * ACTION OF CONTRACT, NEGLIGENCE OR OTHER TORTIOUS ACTION, ARISING OUT OF
 * OR IN CONNECTION WITH THE USE OR PERFORMANCE OF THIS SOFTWARE.
 *
 *)
open Lwt

module Make(Netif : V1_LWT.NETWORK) = struct

  type 'a io = 'a Lwt.t
  type buffer = Cstruct.t
  type ipv4addr = Ipaddr.V4.t
  type macaddr = Macaddr.t
  type netif = Netif.t

  type error = [
    | `Unknown of string
    | `Unimplemented
    | `Disconnected
  ]

  type t = {
    netif: Netif.t;
  }

  let id t = t.netif

<<<<<<< HEAD
  let input ~arpv4 ~ipv4 ~ipv6 t frame =
=======
  let input ~ipv4 ~ipv6 t frame =
    MProf.Trace.label "ethif.input";
>>>>>>> 0abe3b8e
    match Wire_structs.get_ethernet_ethertype frame with
    | 0x0806 ->
      arpv4 frame (* ARP *)
    | 0x0800 -> (* IPv4 *)
      let payload = Cstruct.shift frame Wire_structs.sizeof_ethernet in
      ipv4 payload
    | 0x86dd ->
      let payload = Cstruct.shift frame Wire_structs.sizeof_ethernet in
      ipv6 payload
    | _etype ->
      let _payload = Cstruct.shift frame Wire_structs.sizeof_ethernet in
      (* TODO default etype payload *)
      return_unit

  let write t frame =
    MProf.Trace.label "ethif.write";
    Netif.write t.netif frame

  let writev t bufs =
    MProf.Trace.label "ethif.writev";
    Netif.writev t.netif bufs

  let connect netif =
<<<<<<< HEAD
    return (`Ok { netif })
=======
    MProf.Trace.label "ethif.connect";
    let arp =
      let get_mac () = Netif.mac netif in
      let get_etherbuf () = return (Io_page.to_cstruct (Io_page.get 1)) in
      let output buf = Netif.write netif buf in
      Arpv4.create ~output ~get_mac ~get_etherbuf in
    return (`Ok { netif; arp })
>>>>>>> 0abe3b8e

  let disconnect _ = return_unit
  let mac t = Netif.mac t.netif
end<|MERGE_RESOLUTION|>--- conflicted
+++ resolved
@@ -37,12 +37,8 @@
 
   let id t = t.netif
 
-<<<<<<< HEAD
   let input ~arpv4 ~ipv4 ~ipv6 t frame =
-=======
-  let input ~ipv4 ~ipv6 t frame =
     MProf.Trace.label "ethif.input";
->>>>>>> 0abe3b8e
     match Wire_structs.get_ethernet_ethertype frame with
     | 0x0806 ->
       arpv4 frame (* ARP *)
@@ -66,17 +62,8 @@
     Netif.writev t.netif bufs
 
   let connect netif =
-<<<<<<< HEAD
+    MProf.Trace.label "ethif.connect";
     return (`Ok { netif })
-=======
-    MProf.Trace.label "ethif.connect";
-    let arp =
-      let get_mac () = Netif.mac netif in
-      let get_etherbuf () = return (Io_page.to_cstruct (Io_page.get 1)) in
-      let output buf = Netif.write netif buf in
-      Arpv4.create ~output ~get_mac ~get_etherbuf in
-    return (`Ok { netif; arp })
->>>>>>> 0abe3b8e
 
   let disconnect _ = return_unit
   let mac t = Netif.mac t.netif
